--- conflicted
+++ resolved
@@ -37,11 +37,7 @@
                     break
                 }
             },
-<<<<<<< HEAD
-            _ = await_halt(&mut core, output_stream.clone(), awaits_halt).fuse() => {}
-=======
-            _ = await_halt(&core, output_stream.clone(), &mut awaits_halt).fuse() => {}
->>>>>>> 12615f9a
+            _ = await_halt(&mut core, output_stream.clone(), &mut awaits_halt).fuse() => {}
         }
     }
     Ok(())
@@ -66,11 +62,11 @@
         } else if packet.data.starts_with(b"vCont?") {
             handlers::vcont_supported()
         } else if packet.data.starts_with(b"vCont;c") || packet.data.starts_with(b"c") {
-            handlers::run(&core, awaits_halt)
+            handlers::run(core, awaits_halt)
         } else if packet.data.starts_with(b"vCont;t") {
-            handlers::stop(&core, awaits_halt)
+            handlers::stop(core, awaits_halt)
         } else if packet.data.starts_with(b"vCont;s") || packet.data.starts_with(b"s") {
-            handlers::step(&core, awaits_halt)
+            handlers::step(core, awaits_halt)
         } else if packet.data.starts_with(b"qTStatus") {
             handlers::reply_empty()
         } else if packet.data.starts_with(b"qTfV") {
@@ -95,16 +91,6 @@
             handlers::reply_empty()
         } else if packet.data.starts_with(b"qOffsets") {
             handlers::reply_empty()
-<<<<<<< HEAD
-        } else if packet.data.starts_with(b"vCont?") {
-            handlers::vcont_supported()
-        } else if packet.data.starts_with(b"vContb;c") || packet.data.starts_with(b"c") {
-            handlers::run(core, awaits_halt)
-        } else if packet.data.starts_with(b"vContb;t") {
-            handlers::stop(core, awaits_halt)
-        } else if packet.data.starts_with(b"vContb;s") || packet.data.starts_with(b"s") {
-            handlers::step(core, awaits_halt)
-=======
         } else if packet.data == b"QStartNoAckMode" {
             // TODO: Implement No ACK mode
             handlers::reply_empty()
@@ -117,7 +103,6 @@
             handlers::reply_empty()
         } else if packet.data.starts_with(b"jThread") {
             handlers::reply_empty()
->>>>>>> 12615f9a
         } else if packet.data.starts_with(b"Z0") {
             handlers::reply_empty()
         } else if packet.data.starts_with(b"Z1") {
@@ -166,18 +151,13 @@
     Ok(break_due)
 }
 
-<<<<<<< HEAD
 pub async fn await_halt(
     core: &mut Core<'_>,
     output_stream: Sender<CheckedPacket>,
-    await_halt: bool,
+    await_halt: &mut bool,
 ) {
-    if await_halt && core.core_halted().unwrap() {
-=======
-pub async fn await_halt(core: &Core, output_stream: Sender<CheckedPacket>, await_halt: &mut bool) {
     task::sleep(Duration::from_millis(10)).await;
     if *await_halt && core.core_halted().unwrap() {
->>>>>>> 12615f9a
         let response =
             CheckedPacket::from_data(PacketKind::Packet, "T05hwbreak:;".to_string().into_bytes());
 
